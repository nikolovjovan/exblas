--- conflicted
+++ resolved
@@ -195,12 +195,8 @@
         }
     }
     {
-<<<<<<< HEAD
-=======
-        size_t NbThreadsPerWorkGroup[] = {THREADSX, THREADSY};
-        size_t TotalNbThreads[] = {n, THREADSY};
-        //size_t NbThreadsPerWorkGroup[] = {1, 1};
-        //size_t TotalNbThreads[] = {1, 1};
+        size_t NbThreadsPerWorkGroup[] = {THREADSX, THREADSY};
+        size_t TotalNbThreads[] = {n, THREADSY};
 
         uint i = 0;
         ciErrNum  = clSetKernelArg(ckTRSV, i++, sizeof(cl_mem),  (void *)&d_x);
@@ -366,22 +362,13 @@
     }
     // IR: ExAXPY
     {
->>>>>>> ace49677
-        size_t NbThreadsPerWorkGroup[] = {THREADSX, THREADSY};
-        size_t TotalNbThreads[] = {n, THREADSY};
-
-        uint i = 0;
-<<<<<<< HEAD
-        ciErrNum  = clSetKernelArg(ckKernel, i++, sizeof(cl_mem),  (void *)&d_x);
-        ciErrNum &= clSetKernelArg(ckKernel, i++, sizeof(cl_mem),  (void *)&d_a);
-        ciErrNum &= clSetKernelArg(ckKernel, i++, sizeof(cl_mem),  (void *)&d_sync);
-        ciErrNum &= clSetKernelArg(ckKernel, i++, sizeof(cl_mem),  (void *)&d_Superaccs);
-        ciErrNum &= clSetKernelArg(ckKernel, i++, sizeof(cl_uint), (void *)&n);
-=======
+        size_t NbThreadsPerWorkGroup[] = {THREADSX, THREADSY};
+        size_t TotalNbThreads[] = {n, THREADSY};
+
+        uint i = 0;
         ciErrNum  = clSetKernelArg(ckAXPY, i++, sizeof(cl_mem),  (void *)&d_x);
         ciErrNum &= clSetKernelArg(ckAXPY, i++, sizeof(cl_mem),  (void *)&d_b);
         ciErrNum &= clSetKernelArg(ckAXPY, i++, sizeof(cl_uint), (void *)&n);
->>>>>>> ace49677
         if (ciErrNum != CL_SUCCESS) {
             printf("Error in clSetKernelArg, Line %u in file %s !!!\n\n", __LINE__, __FILE__);
             *ciErrNumRes = EXIT_FAILURE;
