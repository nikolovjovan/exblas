--- conflicted
+++ resolved
@@ -86,11 +86,6 @@
     strcat(path, "/include/cl/");
 
     // with superaccumulators only
-<<<<<<< HEAD
-    if (fpe == 0) {
-        return runExTRSV(n, a, lda, x, incx, 0, strcat(path, "ExTRSV.Superacc.cl"));
-    }
-=======
     if (fpe == 0)
         return runExTRSV(n, a, lda, x, incx, 0, (uplo == 'L') ? strcat(path, "ExTRSV.lnn.Superacc.cl") : strcat(path, "ExTRSV.unn.Superacc.cl"));
 
@@ -98,7 +93,6 @@
     if (fpe == 1)
         //return runExTRSV(n, a, lda, x, incx, fpe, strcat(path, "ExTRSV.FPE.IR.cl"));
         return runExTRSV(n, a, lda, x, incx, fpe, (uplo == 'L') ? strcat(path, "ExTRSV.lnn.FPE.IR.cl") : strcat(path, "ExTRSV.unn.FPE.IR.cl"));
->>>>>>> ace49677
 
     if (early_exit) {
         if (fpe <= 4)
@@ -166,6 +160,7 @@
             exit(EXIT_FAILURE);
         }
 
+
     {
         //Initializing OpenCL dSum...
         ciErrNum = initExTRSV(cxGPUContext, cqCommandQueue, cdDevice, program_file, n, fpe);
