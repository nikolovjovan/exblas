--- conflicted
+++ resolved
@@ -8,18 +8,6 @@
 # add the install targets
 install (TARGETS test.extrsv DESTINATION ${PROJECT_BINARY_DIR}/tests)
 
-<<<<<<< HEAD
-if (EXBLAS_GPU_NVIDIA)
-    add_test (TestExTRSVNaiveNumbers test.extrsv 256)
-    set_tests_properties (TestExTRSVNaiveNumbers PROPERTIES PASS_REGULAR_EXPRESSION "TestPassed; ALL OK!")
-    add_test (TestExTRSVLogUnifDist test.extrsv 256 50 0 n)
-    set_tests_properties (TestExTRSVLogUnifDist PROPERTIES PASS_REGULAR_EXPRESSION "TestPassed; ALL OK")
-    add_test (TestExTRSVFpUnifDist test.extrsv 256 10 0 y)
-    set_tests_properties (TestExTRSVFpUnifDist PROPERTIES PASS_REGULAR_EXPRESSION "TestPassed; ALL OK!")
-    add_test (TestExTRSVIllConditioned test.extrsv 256 1e+50 0 i)
-    set_tests_properties (TestExTRSVIllConditioned PROPERTIES PASS_REGULAR_EXPRESSION "TestPassed; ALL OK!")
-endif (EXBLAS_GPU_NVIDIA)
-=======
 add_test (TestExTRSVNaiveNumbers test.extrsv U 256)
 set_tests_properties (TestExTRSVNaiveNumbers PROPERTIES PASS_REGULAR_EXPRESSION "TestPassed; ALL OK!")
 add_test (TestExTRSVLogUnifDist test.extrsv U 256 50 0 n)
@@ -27,5 +15,4 @@
 add_test (TestExTRSVFpUnifDist test.extrsv U 256 10 0 y)
 set_tests_properties (TestExTRSVFpUnifDist PROPERTIES PASS_REGULAR_EXPRESSION "TestPassed; ALL OK!")
 add_test (TestExTRSVIllConditioned test.extrsv U 256 1e+50 0 i)
-set_tests_properties (TestExTRSVIllConditioned PROPERTIES PASS_REGULAR_EXPRESSION "TestPassed; ALL OK!")
->>>>>>> ace49677
+set_tests_properties (TestExTRSVIllConditioned PROPERTIES PASS_REGULAR_EXPRESSION "TestPassed; ALL OK!")